/*
 * libaio engine
 *
 * IO engine using the Linux native aio interface.
 *
 */
#include <stdio.h>
#include <stdlib.h>
#include <unistd.h>
#include <errno.h>
#include <assert.h>
#include <libaio.h>

#include "../fio.h"

struct libaio_data {
	io_context_t aio_ctx;
	struct io_event *aio_events;
	struct iocb **iocbs;
	struct io_u **io_us;
	int iocbs_nr;
};

struct libaio_options {
	struct thread_data *td;
	unsigned int userspace_reap;
};

static struct fio_option options[] = {
	{
		.name	= "userspace_reap",
		.lname	= "Libaio userspace reaping",
		.type	= FIO_OPT_STR_SET,
		.off1	= offsetof(struct libaio_options, userspace_reap),
		.help	= "Use alternative user-space reap implementation",
<<<<<<< HEAD
		.category = FIO_OPT_C_IO,
=======
		.category = FIO_OPT_C_ENGINE,
		.category = FIO_OPT_G_LIBAIO,
>>>>>>> 0ed766f6
	},
	{
		.name	= NULL,
	},
};

static int fio_libaio_prep(struct thread_data fio_unused *td, struct io_u *io_u)
{
	struct fio_file *f = io_u->file;

	if (io_u->ddir == DDIR_READ)
		io_prep_pread(&io_u->iocb, f->fd, io_u->xfer_buf, io_u->xfer_buflen, io_u->offset);
	else if (io_u->ddir == DDIR_WRITE)
		io_prep_pwrite(&io_u->iocb, f->fd, io_u->xfer_buf, io_u->xfer_buflen, io_u->offset);
	else if (ddir_sync(io_u->ddir))
		io_prep_fsync(&io_u->iocb, f->fd);

	return 0;
}

static struct io_u *fio_libaio_event(struct thread_data *td, int event)
{
	struct libaio_data *ld = td->io_ops->data;
	struct io_event *ev;
	struct io_u *io_u;

	ev = ld->aio_events + event;
	io_u = container_of(ev->obj, struct io_u, iocb);

	if (ev->res != io_u->xfer_buflen) {
		if (ev->res > io_u->xfer_buflen)
			io_u->error = -ev->res;
		else
			io_u->resid = io_u->xfer_buflen - ev->res;
	} else
		io_u->error = 0;

	return io_u;
}

struct aio_ring {
	unsigned id;		 /** kernel internal index number */
	unsigned nr;		 /** number of io_events */
	unsigned head;
	unsigned tail;

	unsigned magic;
	unsigned compat_features;
	unsigned incompat_features;
	unsigned header_length;	/** size of aio_ring */

	struct io_event events[0];
};

#define AIO_RING_MAGIC	0xa10a10a1

static int user_io_getevents(io_context_t aio_ctx, unsigned int max,
			     struct io_event *events)
{
	long i = 0;
	unsigned head;
	struct aio_ring *ring = (struct aio_ring*) aio_ctx;

	while (i < max) {
		head = ring->head;

		if (head == ring->tail) {
			/* There are no more completions */
			break;
		} else {
			/* There is another completion to reap */
			events[i] = ring->events[head];
			read_barrier();
			ring->head = (head + 1) % ring->nr;
			i++;
		}
	}

	return i;
}

static int fio_libaio_getevents(struct thread_data *td, unsigned int min,
				unsigned int max, struct timespec *t)
{
	struct libaio_data *ld = td->io_ops->data;
	struct libaio_options *o = td->eo;
	unsigned actual_min = td->o.iodepth_batch_complete == 0 ? 0 : min;
	int r, events = 0;

	do {
		if (o->userspace_reap == 1
		    && actual_min == 0
		    && ((struct aio_ring *)(ld->aio_ctx))->magic
				== AIO_RING_MAGIC) {
			r = user_io_getevents(ld->aio_ctx, max,
				ld->aio_events + events);
		} else {
			r = io_getevents(ld->aio_ctx, actual_min,
				max, ld->aio_events + events, t);
		}
		if (r >= 0)
			events += r;
		else if (r == -EAGAIN)
			usleep(100);
	} while (events < min);

	return r < 0 ? r : events;
}

static int fio_libaio_queue(struct thread_data *td, struct io_u *io_u)
{
	struct libaio_data *ld = td->io_ops->data;

	fio_ro_check(td, io_u);

	if (ld->iocbs_nr == (int) td->o.iodepth)
		return FIO_Q_BUSY;

	/*
	 * fsync is tricky, since it can fail and we need to do it
	 * serialized with other io. the reason is that linux doesn't
	 * support aio fsync yet. So return busy for the case where we
	 * have pending io, to let fio complete those first.
	 */
	if (ddir_sync(io_u->ddir)) {
		if (ld->iocbs_nr)
			return FIO_Q_BUSY;

		do_io_u_sync(td, io_u);
		return FIO_Q_COMPLETED;
	}

	if (io_u->ddir == DDIR_TRIM) {
		if (ld->iocbs_nr)
			return FIO_Q_BUSY;

		do_io_u_trim(td, io_u);
		return FIO_Q_COMPLETED;
	}

	ld->iocbs[ld->iocbs_nr] = &io_u->iocb;
	ld->io_us[ld->iocbs_nr] = io_u;
	ld->iocbs_nr++;
	return FIO_Q_QUEUED;
}

static void fio_libaio_queued(struct thread_data *td, struct io_u **io_us,
			      unsigned int nr)
{
	struct timeval now;
	unsigned int i;

	if (!fio_fill_issue_time(td))
		return;

	fio_gettime(&now, NULL);

	for (i = 0; i < nr; i++) {
		struct io_u *io_u = io_us[i];

		memcpy(&io_u->issue_time, &now, sizeof(now));
		io_u_queued(td, io_u);
	}
}

static int fio_libaio_commit(struct thread_data *td)
{
	struct libaio_data *ld = td->io_ops->data;
	struct iocb **iocbs;
	struct io_u **io_us;
	int ret;

	if (!ld->iocbs_nr)
		return 0;

	io_us = ld->io_us;
	iocbs = ld->iocbs;
	do {
		ret = io_submit(ld->aio_ctx, ld->iocbs_nr, iocbs);
		if (ret > 0) {
			fio_libaio_queued(td, io_us, ret);
			io_u_mark_submit(td, ret);
			ld->iocbs_nr -= ret;
			io_us += ret;
			iocbs += ret;
			ret = 0;
		} else if (!ret || ret == -EAGAIN || ret == -EINTR) {
			if (!ret)
				io_u_mark_submit(td, ret);
			continue;
		} else
			break;
	} while (ld->iocbs_nr);

	return ret;
}

static int fio_libaio_cancel(struct thread_data *td, struct io_u *io_u)
{
	struct libaio_data *ld = td->io_ops->data;

	return io_cancel(ld->aio_ctx, &io_u->iocb, ld->aio_events);
}

static void fio_libaio_cleanup(struct thread_data *td)
{
	struct libaio_data *ld = td->io_ops->data;

	if (ld) {
		io_destroy(ld->aio_ctx);
		free(ld->aio_events);
		free(ld->iocbs);
		free(ld->io_us);
		free(ld);
	}
}

static int fio_libaio_init(struct thread_data *td)
{
	struct libaio_data *ld = malloc(sizeof(*ld));
	struct libaio_options *o = td->eo;
	int err = 0;

	memset(ld, 0, sizeof(*ld));

	/*
	 * First try passing in 0 for queue depth, since we don't
	 * care about the user ring. If that fails, the kernel is too old
	 * and we need the right depth.
	 */
	if (!o->userspace_reap)
		err = io_queue_init(INT_MAX, &ld->aio_ctx);
	if (o->userspace_reap || err == -EINVAL)
		err = io_queue_init(td->o.iodepth, &ld->aio_ctx);
	if (err) {
		td_verror(td, -err, "io_queue_init");
		log_err("fio: check /proc/sys/fs/aio-max-nr\n");
		free(ld);
		return 1;
	}

	ld->aio_events = malloc(td->o.iodepth * sizeof(struct io_event));
	memset(ld->aio_events, 0, td->o.iodepth * sizeof(struct io_event));
	ld->iocbs = malloc(td->o.iodepth * sizeof(struct iocb *));
	memset(ld->iocbs, 0, sizeof(struct iocb *));
	ld->io_us = malloc(td->o.iodepth * sizeof(struct io_u *));
	memset(ld->io_us, 0, td->o.iodepth * sizeof(struct io_u *));
	ld->iocbs_nr = 0;

	td->io_ops->data = ld;
	return 0;
}

static struct ioengine_ops ioengine = {
	.name			= "libaio",
	.version		= FIO_IOOPS_VERSION,
	.init			= fio_libaio_init,
	.prep			= fio_libaio_prep,
	.queue			= fio_libaio_queue,
	.commit			= fio_libaio_commit,
	.cancel			= fio_libaio_cancel,
	.getevents		= fio_libaio_getevents,
	.event			= fio_libaio_event,
	.cleanup		= fio_libaio_cleanup,
	.open_file		= generic_open_file,
	.close_file		= generic_close_file,
	.get_file_size		= generic_get_file_size,
	.options		= options,
	.option_struct_size	= sizeof(struct libaio_options),
};

static void fio_init fio_libaio_register(void)
{
	register_ioengine(&ioengine);
}

static void fio_exit fio_libaio_unregister(void)
{
	unregister_ioengine(&ioengine);
}<|MERGE_RESOLUTION|>--- conflicted
+++ resolved
@@ -33,12 +33,8 @@
 		.type	= FIO_OPT_STR_SET,
 		.off1	= offsetof(struct libaio_options, userspace_reap),
 		.help	= "Use alternative user-space reap implementation",
-<<<<<<< HEAD
-		.category = FIO_OPT_C_IO,
-=======
 		.category = FIO_OPT_C_ENGINE,
 		.category = FIO_OPT_G_LIBAIO,
->>>>>>> 0ed766f6
 	},
 	{
 		.name	= NULL,
