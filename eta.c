--- conflicted
+++ resolved
@@ -381,13 +381,8 @@
  */
 bool calc_thread_status(struct jobs_eta *je, int force)
 {
-<<<<<<< HEAD
-	struct thread_data *td;
-	int i, unified_rw_rep;
+	int unified_rw_rep;
 	bool any_td_in_ramp;
-=======
-	int unified_rw_rep;
->>>>>>> da8f124f
 	uint64_t rate_time, disp_time, bw_avg_time, *eta_secs;
 	unsigned long long io_bytes[DDIR_RWDIR_CNT] = {};
 	unsigned long long io_iops[DDIR_RWDIR_CNT] = {};
@@ -510,15 +505,11 @@
 	fio_gettime(&now, NULL);
 	rate_time = mtime_since(&rate_prev_time, &now);
 
-<<<<<<< HEAD
 	any_td_in_ramp = false;
-	for_each_td(td, i) {
+	for_each_td(td) {
 		any_td_in_ramp |= in_ramp_time(td);
-	}
+	} end_for_each();
 	if (write_bw_log && rate_time > bw_avg_time && !any_td_in_ramp) {
-=======
-	if (write_bw_log && rate_time > bw_avg_time /* && !in_ramp_time(td) fixme: td isn't valid here */) {
->>>>>>> da8f124f
 		calc_rate(unified_rw_rep, rate_time, io_bytes, rate_io_bytes,
 				je->rate);
 		memcpy(&rate_prev_time, &now, sizeof(now));
